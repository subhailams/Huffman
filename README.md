# Huffman Encoding

A basic text file compression algorithm using binary trees in Python3. This is an **individual assignment**. Write your solution and do not work in a pair/group on this program. I'll be using Source Code Plagiarism Checker.

## Inputs
```
# To compress a file
<<<<<<< HEAD
huffman -e story.txt -o story.huff
# To extract a file
huffman -d story.huff -o story_.txt
=======
huffman.py -e story.txt
# To extract a file
huffman.py -d story.huff
>>>>>>> 00b60530
```

* Options
  * -e :  followed by the text file to compress.
  * -d :  followed by the compressed file to extract.
  * -o :  followed by the filename to write the content.

## Encode / Decode

* Encode the input file with the algorithm and write the encoded data to the file along with all the information, to decompress a file. Possibly one can maintain a header section to save all the encoding information. The encoded file can have an extension `*.huff`.

* Read the encoding section to get the information required to decode the file and write the decoded data to the file. The decoded file should be the same as the input file.

* Make use of the script `diff.sh` which gives the detailed differences between the input and the decoded file, which can be helpful in the long run (one can avoid manual inspections) and gives the idea about loss of data.

  ```bash
  ./diff.sh <INPUT_FILE> <DECODED_FILE>
  ```

* Create at least 3 tests (covering basic/edge cases) inside the test script to test all functions or modules.

## Evaluation

The code will be evaluated based on the design, readability, performance, accuracy, and much more. The best code will be merged into the master after evaluation. Submit Pull Request. I'll evaluate the code as soon as possible. If you have got any doubts, create an issue in the repo, so that others can also refer to it. Watch the recorded session in case if you have missed it.

## Guidelines

Before submitting PR, make sure you run the below scripts. These scripts run all the test and evaluate your code.

```bash
# run all the tests in test.py
./run_test.sh
# evaluate your code
./run.sh
```

## References

Follow the below references completely.

* [Standford assignment on Huffman](https://web.stanford.edu/class/archive/cs/cs106b/cs106b.1178/assn/huffman.pdf)
* [How to send PR](https://www.freecodecamp.org/news/how-to-make-your-first-pull-request-on-github-3/)
* [How to write perfect PR](https://github.blog/2015-01-21-how-to-write-the-perfect-pull-request/)<|MERGE_RESOLUTION|>--- conflicted
+++ resolved
@@ -5,15 +5,9 @@
 ## Inputs
 ```
 # To compress a file
-<<<<<<< HEAD
 huffman -e story.txt -o story.huff
 # To extract a file
 huffman -d story.huff -o story_.txt
-=======
-huffman.py -e story.txt
-# To extract a file
-huffman.py -d story.huff
->>>>>>> 00b60530
 ```
 
 * Options
